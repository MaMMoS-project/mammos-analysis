--- conflicted
+++ resolved
@@ -94,15 +94,8 @@
     ):
         K1_0 = me.Ku(K1_0, unit=u.J / u.m**3)
 
-    u.set_enabled_equivalencies(u.magnetic_flux_field())
     if Ms_0 is None:
         Ms_0 = me.Ms(Ms.value[0], unit=u.A / u.m)
-    else:
-<<<<<<< HEAD
-        Ms_0 = me.Ms(Ms_0.value.item(), unit=u.A / u.m)
-=======
-        Ms_0 = me.Ms(Ms_0, unit=u.A / u.m)
->>>>>>> 9f2b71c9
 
     # determine if Tc is optimized
     optimize_Tc = Tc is None
